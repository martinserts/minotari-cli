--- conflicted
+++ resolved
@@ -11,14 +11,10 @@
 anyhow = "1.0.99"
 tokio = { version = "1.47.1", features = ["full"] }
 #lightweight_wallet_libs = { path = "../tari-wallet", features = ["grpc","http",] }
-<<<<<<< HEAD
-lightweight_wallet_libs = { git = "https://github.com/tari-project/tari-wallet", rev = "a5043ddc327caf3ff403c038a680b6dd68d9402a", features = [
+lightweight_wallet_libs = { git = "https://github.com/tari-project/tari-wallet", rev = "28a9acca86c4bec5bd5329d2f9f163d22b5d302c", features = [
     "grpc",
     "http",
 ] }
-=======
-lightweight_wallet_libs = { git = "https://github.com/tari-project/tari-wallet", rev = "28a9acca86c4bec5bd5329d2f9f163d22b5d302c", features = ["grpc","http",] }
->>>>>>> aaad7cd0
 clap = { version = "4.5.47", features = ["derive"] }
 hex = "0.4.3"
 chacha20poly1305 = { version = "0.10.1", features = ["rand_core", "std"] }
